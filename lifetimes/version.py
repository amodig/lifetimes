from __future__ import unicode_literals

<<<<<<< HEAD
__version__ = '0.7.1.0.arttu'
=======
__version__ = '0.8.1.0'
>>>>>>> 4d367e8a
<|MERGE_RESOLUTION|>--- conflicted
+++ resolved
@@ -1,7 +1,3 @@
 from __future__ import unicode_literals
 
-<<<<<<< HEAD
-__version__ = '0.7.1.0.arttu'
-=======
-__version__ = '0.8.1.0'
->>>>>>> 4d367e8a
+__version__ = '0.8.1.0.arttu'