![](http://i.imgur.com/7s3jqZM.png)

# Lifetimes
#### Measuring users is hard. Lifetimes makes it easy.
[![PyPI version](https://badge.fury.io/py/Lifetimes.svg)](https://badge.fury.io/py/Lifetimes)
[![Build Status](https://travis-ci.org/CamDavidsonPilon/lifetimes.svg?branch=master)](https://travis-ci.org/CamDavidsonPilon/lifetimes)
[![Coverage Status](https://coveralls.io/repos/CamDavidsonPilon/lifetimes/badge.svg?branch=master)](https://coveralls.io/r/CamDavidsonPilon/lifetimes?branch=master)

## Introduction

Lifetimes can be used to analyze your users based on a few assumption:

1. Users interact with you when they are "alive".
2. Users under study may "die" after some period of time.

I've quoted "alive" and "die" as these are the most abstract terms: feel free to use your own definition of "alive" and "die" (they are used similarly to "birth" and "death" in survival analysis). Whenever we have individuals repeating occurrences, we can use Lifetimes to help understand user behaviour.

### Applications

If this is too abstract, consider these applications:

 - Predicting how often a visitor will return to your website. (Alive = visiting. Die = decided the website wasn't for them)
 - Understanding how frequently a patient may return to a hospital. (Alive = visiting. Die = maybe the patient moved to a new city, or became deceased.)
 - Predicting individuals who have churned from an app using only their usage history. (Alive = logins. Die = removed the app)
 - Predicting repeat purchases from a customer. (Alive = actively purchasing. Die = became disinterested with your product)
 - Predicting the lifetime values of your customers

### Specific Application: Customer Lifetime Value
As emphasized by P. Fader and B. Hardie, understanding and acting on customer lifetime value (CLV) is the most important part of your business's sales efforts. [And (apparently) everyone is doing it wrong](https://www.youtube.com/watch?v=guj2gVEEx4s). *Lifetimes* is a Python library to calculate CLV for you.


## Installation

    pip install lifetimes

Requirements are only Numpy, Scipy, Pandas, [Dill](https://github.com/uqfoundation/dill) (and optionally-but-seriously matplotlib).

<<<<<<< HEAD
=======
## Quickstart

For the following examples, we'll use a dataset from an ecommerce provider to analyze their customers' repeat purchases. The examples below are using the `cdnow_customers.csv` located in the `datasets/` directory.

    from lifetimes.datasets import load_cdnow_summary
    data = load_cdnow_summary(index_col=[0])

    print(data.head())
    """
         frequency   recency      T
    ID
    1    2           30.43       38.86
    2    1            1.71       38.86
    3    0            0.00       38.86
    4    0            0.00       38.86
    5    0            0.00       38.86
    """

#### What do these columns represent?

- `frequency` represents the number of *repeat* purchases the customer has made. This means that it's one less than the total number of purchases.   
- `T` represents the age of the customer in whatever time units chosen (weekly above). This is equal to the duration between a customer's first purchase and the end of the period under study.
- `recency` represents the age of the customer when they made their most recent purchases. This is equal to the duration between a customer's first purchase and their latest purchase. (Thus if they have made only 1 purchase, the recency is 0.)

If your data is not in the format (very common), there are [utility functions](#example-using-transactional-datasets) in lifetimes to transform your data to look like this.

#### Fitting models to our data

We'll use the **BG/NBD model** first. Interested in the model? See this [nice paper here](http://mktg.uni-svishtov.bg/ivm/resources/Counting_Your_Customers.pdf).

    from lifetimes import BetaGeoFitter

    # similar API to scikit-learn and lifelines.
    bgf = BetaGeoFitter(penalizer_coef=0.0)
    bgf.fit(data['frequency'], data['recency'], data['T'])
    print(bgf)
    """
    <lifetimes.BetaGeoFitter: fitted with 2357 subjects, a: 0.79, alpha: 4.41, b: 2.43, r: 0.24>
    """

After fitting, we have lots of nice methods and properties attached to the fitter object.

#### How to use the `penalizer_coef`

For small samples sizes, the parameters can get implausibly large, so by adding a positive `penalizer_coef` to the call to `fit`, we can control how large these parameters can be. In typical applications, penalizers on the order of 0.001 to 0.1 are effective. See this [blog article](https://dataorigami.net/blogs/napkin-folding/a-real-life-mistake-i-made-about-penalizer-terms) for more on the history of penalizers in lifetimes. 

#### Visualizing our Frequency/Recency Matrix

Consider: a customer bought from you every day for three weeks straight, and we haven't heard from them in months. What are the chances they are still "alive"? Pretty small. On the other hand, a customer who historically buys from you once a quarter, and bought last quarter, is likely still alive. We can visualize this relationship using the **Frequency/Recency matrix**, which computes the expected number of transactions a artifical customer is to make in the next time period, given his or her recency (age at last purchase) and frequency (the number of repeat transactions he or she has made).

    from lifetimes.plotting import plot_frequency_recency_matrix

    plot_frequency_recency_matrix(bgf)

![fr_matrix](http://imgur.com/Rw8PGcq.png)


We can see that if a customer has bought 25 times from you, and their lastest purchase was when they were 35 weeks old (given the individual is 35 weeks old), then they are your best customer (bottom-right). Your coldest customers are those that are in the top-right corner: they bought a lot quickly, and we haven't seen them in weeks.

There's also that beautiful "tail" around (5,25). That represents the customer who buys infrequently, but we've seen him or her recently, so they *might* buy again - we're not sure if they are dead or just between purchases.

Another interesting matrix to look at is the probability of still being *alive*:

    from lifetimes.plotting import plot_probability_alive_matrix

    plot_probability_alive_matrix(bgf)

![prob](http://imgur.com/di6MTic.png)

#### Ranking customers from best to worst

Let's return to our customers and rank them from "highest expected purchases in the next period" to lowest. Models expose a method that will predict a customer's expected purchases in the next period using their history.

    t = 1
    data['predicted_purchases'] = bgf.conditional_expected_number_of_purchases_up_to_time(t, data['frequency'], data['recency'], data['T'])
    data.sort_values(by='predicted_purchases').tail(5)
    """
           frequency  recency      T        predicted_purchases
    ID
    509   18          35.14        35.86    0.424877
    841   19          34.00        34.14    0.474738
    1981  17          28.43        28.86    0.486526
    157   29          37.71        38.00    0.662396
    1516  26          30.86        31.00    0.710623
    """

Great, we can see that the customer who has made 26 purchases, and bought very recently from us, is probably going to buy again in the next period.

#### Assessing model fit

Ok, we can predict and we can visualize our customers' behaviour, but is our model correct? There are a few ways to assess the model's correctness. The first is to compare your data versus artifical data simulated with your fitted model's parameters.

    from lifetimes.plotting import plot_period_transactions
    plot_period_transactions(bgf)

![model_fit_1](http://imgur.com/qlE4LDU.png)

We can see that our actual data and our simulated data line up well. This proves that our model doesn't suck.

#### Example using transactional datasets

Most often, the dataset you have at hand will be at the transaction level. Lifetimes has some utility functions to transform that transactional data (one row per purchase) into summary data (a frequency, recency and age dataset).

    from lifetimes.datasets import load_transaction_data
    from lifetimes.utils import summary_data_from_transaction_data

    transaction_data = load_transaction_data()
    print(transaction_data.head())
    """
                      date  id
    0  2014-03-08 00:00:00   0
    1  2014-05-21 00:00:00   1
    2  2014-03-14 00:00:00   2
    3  2014-04-09 00:00:00   2
    4  2014-05-21 00:00:00   2
    """

    summary = summary_data_from_transaction_data(transaction_data, 'id', 'date', observation_period_end='2014-12-31')

    print(summary.head())
    """
    frequency  recency      T
    id
    0         0.0      0.0  298.0
    1         0.0      0.0  224.0
    2         6.0    142.0  292.0
    3         0.0      0.0  147.0
    4         2.0      9.0  183.0
    """

    bgf.fit(summary['frequency'], summary['recency'], summary['T'])
    # <lifetimes.BetaGeoFitter: fitted with 5000 subjects, a: 1.85, alpha: 1.86, b: 3.18, r: 0.16>

#### More model fitting

With transactional data, we can partition the dataset into a calibration period dataset and a holdout dataset. This is important as we want to test how our model performs on data not yet seen (think cross-validation in standard machine learning literature). Lifetimes has a function to partition our dataset like this:

    from lifetimes.utils import calibration_and_holdout_data

    summary_cal_holdout = calibration_and_holdout_data(transaction_data, 'id', 'date',
                                            calibration_period_end='2014-09-01',
                                            observation_period_end='2014-12-31' )   
    print(summary_cal_holdout.head())
    """
        frequency_cal  recency_cal  T_cal  frequency_holdout  duration_holdout
    id
    0             0.0          0.0  177.0                0.0               121
    1             0.0          0.0  103.0                0.0               121
    2             6.0        142.0  171.0                0.0               121
    3             0.0          0.0   26.0                0.0               121
    4             2.0          9.0   62.0                0.0               121
    """

With this dataset, we can perform fitting on the `_cal` columns, and test on the `_holdout` columns:

    from lifetimes.plotting import plot_calibration_purchases_vs_holdout_purchases

    bgf.fit(summary_cal_holdout['frequency_cal'], summary_cal_holdout['recency_cal'], summary_cal_holdout['T_cal'])
    plot_calibration_purchases_vs_holdout_purchases(bgf, summary_cal_holdout)

![holdout](http://imgur.com/LdSEYUwl.png)

#### Customer Predictions

Based on customer history, we can predict what an individuals future purchases might look like:

    t = 10 #predict purchases in 10 periods
    individual = summary.iloc[20]
    # The below function is an alias to `bfg.conditional_expected_number_of_purchases_up_to_time`
    bgf.predict(t, individual['frequency'], individual['recency'], individual['T'])
    # 0.0576511


#### Customer Probability Histories

Given a customer transaction history, we can calculate their historical probability of being alive, according to
our trained model. For example:

    from lifetimes.plotting import plot_history_alive

    id = 35
    days_since_birth = 200
    sp_trans = transaction_data.loc[transaction_data['id'] == id]
    plot_history_alive(bgf, days_since_birth, sp_trans, 'date')

![history](http://i.imgur.com/y45tum4l.png)

#### Estimating Customers' Lifetime Value

For this whole time we didn't take into account the economic value of each transaction and we focused mainly on
transactions' occurrences. To estimate this we can use the Gamma-Gamma submodel. But first we need to create summary data
from transactional data also containing economic values for each transaction (i.e. profits or revenues).

    from lifetimes.datasets import load_cdnow_summary_data_with_monetary_value

    summary_with_money_value = load_cdnow_summary_data_with_monetary_value()
    summary_with_money_value.head()
    returning_customers_summary = summary_with_money_value[summary_with_money_value['frequency']>0]

    print(returning_customers_summary.head())
    """
                 frequency  recency      T  monetary_value
    customer_id
    1                    2    30.43  38.86           22.35
    2                    1     1.71  38.86           11.77
    6                    7    29.43  38.86           73.74
    7                    1     5.00  38.86           11.77
    9                    2    35.71  38.86           25.55
    """

#### The Gamma-Gamma model and the independence assumption
The model we are going to use to estimate the CLV for our userbase is called the Gamma-Gamma submodel,
which relies upon an important assumption. The Gamma-Gamma submodel, in fact, assumes that there is no
relationship between the monetary value and the purchase frequency. In practice we need to check whether
the Pearson correlation between the two vectors is close to 0 in order to use this model.

    returning_customers_summary[['monetary_value', 'frequency']].corr()
    """
                    monetary_value  frequency
    monetary_value        1.000000   0.113884
    frequency             0.113884   1.000000
    """

At this point we can train our Gamma-Gamma submodel and predict the conditional, expected average lifetime value of our customers.

    from lifetimes import GammaGammaFitter

    ggf = GammaGammaFitter(penalizer_coef = 0)
    ggf.fit(returning_customers_summary['frequency'],
            returning_customers_summary['monetary_value'])
    print(ggf)
    """
    <lifetimes.GammaGammaFitter: fitted with 946 subjects, p: 6.25, q: 3.74, v: 15.45>
    """

We can now estimate the average transaction value:

    print(ggf.conditional_expected_average_profit(
            summary_with_money_value['frequency'],
            summary_with_money_value['monetary_value']
        ).head(10))
    """
    customer_id
    1     24.658619
    2     18.911489
    3     35.170981
    4     35.170981
    5     35.170981
    6     71.462843
    7     18.911489
    8     35.170981
    9     27.282408
    10    35.170981
    dtype: float64
    """

    print("Expected conditional average profit: %s, Average profit: %s" % (
        ggf.conditional_expected_average_profit(
            summary_with_money_value['frequency'],
            summary_with_money_value['monetary_value']
        ).mean(),
        summary_with_money_value[summary_with_money_value['frequency']>0]['monetary_value'].mean()
    ))
    """
    Expected conditional average profit: 35.2529588256, Average profit: 35.078551797
    """

While for computing the total CLV using the DCF method (https://en.wikipedia.org/wiki/Discounted_cash_flow) adjusting for cost of capital:

    # refit the BG model to the summary_with_money_value dataset
    bgf.fit(summary_with_money_value['frequency'], summary_with_money_value['recency'], summary_with_money_value['T'])

    print(ggf.customer_lifetime_value(
        bgf, #the model to use to predict the number of future transactions
        summary_with_money_value['frequency'],
        summary_with_money_value['recency'],
        summary_with_money_value['T'],
        summary_with_money_value['monetary_value'],
        time=12, # months
        discount_rate=0.01 # monthly discount rate ~ 12.7% annually
    ).head(10))
    """
    customer_id
    1      140.096211
    2       18.943467
    3       38.180574
    4       38.180574
    5       38.180574
    6     1003.868107
    7       28.109683
    8       38.180574
    9      167.418216
    10      38.180574
    Name: clv, dtype: float64
    """

>>>>>>> 8d75c8b1
## Questions? Comments?

Drop me a line at [@cmrn_dp](https://twitter.com/Cmrn_DP)!


## More Information

1. [Roberto Medri](http://cdn.oreillystatic.com/en/assets/1/event/85/Case%20Study_%20What_s%20a%20Customer%20Worth_%20Presentation.pdf) did a nice presentation on CLV at Etsy.
2. [Papers](http://mktg.uni-svishtov.bg/ivm/resources/Counting_Your_Customers.pdf), lots of [papers](http://brucehardie.com/notes/009/pareto_nbd_derivations_2005-11-05.pdf).
3. R implementation is called [BTYD](http://cran.r-project.org/web/packages/BTYD/vignettes/BTYD-walkthrough.pdf) (for, *Buy 'Til You Die*).<|MERGE_RESOLUTION|>--- conflicted
+++ resolved
@@ -35,305 +35,7 @@
 
 Requirements are only Numpy, Scipy, Pandas, [Dill](https://github.com/uqfoundation/dill) (and optionally-but-seriously matplotlib).
 
-<<<<<<< HEAD
-=======
-## Quickstart
 
-For the following examples, we'll use a dataset from an ecommerce provider to analyze their customers' repeat purchases. The examples below are using the `cdnow_customers.csv` located in the `datasets/` directory.
-
-    from lifetimes.datasets import load_cdnow_summary
-    data = load_cdnow_summary(index_col=[0])
-
-    print(data.head())
-    """
-         frequency   recency      T
-    ID
-    1    2           30.43       38.86
-    2    1            1.71       38.86
-    3    0            0.00       38.86
-    4    0            0.00       38.86
-    5    0            0.00       38.86
-    """
-
-#### What do these columns represent?
-
-- `frequency` represents the number of *repeat* purchases the customer has made. This means that it's one less than the total number of purchases.   
-- `T` represents the age of the customer in whatever time units chosen (weekly above). This is equal to the duration between a customer's first purchase and the end of the period under study.
-- `recency` represents the age of the customer when they made their most recent purchases. This is equal to the duration between a customer's first purchase and their latest purchase. (Thus if they have made only 1 purchase, the recency is 0.)
-
-If your data is not in the format (very common), there are [utility functions](#example-using-transactional-datasets) in lifetimes to transform your data to look like this.
-
-#### Fitting models to our data
-
-We'll use the **BG/NBD model** first. Interested in the model? See this [nice paper here](http://mktg.uni-svishtov.bg/ivm/resources/Counting_Your_Customers.pdf).
-
-    from lifetimes import BetaGeoFitter
-
-    # similar API to scikit-learn and lifelines.
-    bgf = BetaGeoFitter(penalizer_coef=0.0)
-    bgf.fit(data['frequency'], data['recency'], data['T'])
-    print(bgf)
-    """
-    <lifetimes.BetaGeoFitter: fitted with 2357 subjects, a: 0.79, alpha: 4.41, b: 2.43, r: 0.24>
-    """
-
-After fitting, we have lots of nice methods and properties attached to the fitter object.
-
-#### How to use the `penalizer_coef`
-
-For small samples sizes, the parameters can get implausibly large, so by adding a positive `penalizer_coef` to the call to `fit`, we can control how large these parameters can be. In typical applications, penalizers on the order of 0.001 to 0.1 are effective. See this [blog article](https://dataorigami.net/blogs/napkin-folding/a-real-life-mistake-i-made-about-penalizer-terms) for more on the history of penalizers in lifetimes. 
-
-#### Visualizing our Frequency/Recency Matrix
-
-Consider: a customer bought from you every day for three weeks straight, and we haven't heard from them in months. What are the chances they are still "alive"? Pretty small. On the other hand, a customer who historically buys from you once a quarter, and bought last quarter, is likely still alive. We can visualize this relationship using the **Frequency/Recency matrix**, which computes the expected number of transactions a artifical customer is to make in the next time period, given his or her recency (age at last purchase) and frequency (the number of repeat transactions he or she has made).
-
-    from lifetimes.plotting import plot_frequency_recency_matrix
-
-    plot_frequency_recency_matrix(bgf)
-
-![fr_matrix](http://imgur.com/Rw8PGcq.png)
-
-
-We can see that if a customer has bought 25 times from you, and their lastest purchase was when they were 35 weeks old (given the individual is 35 weeks old), then they are your best customer (bottom-right). Your coldest customers are those that are in the top-right corner: they bought a lot quickly, and we haven't seen them in weeks.
-
-There's also that beautiful "tail" around (5,25). That represents the customer who buys infrequently, but we've seen him or her recently, so they *might* buy again - we're not sure if they are dead or just between purchases.
-
-Another interesting matrix to look at is the probability of still being *alive*:
-
-    from lifetimes.plotting import plot_probability_alive_matrix
-
-    plot_probability_alive_matrix(bgf)
-
-![prob](http://imgur.com/di6MTic.png)
-
-#### Ranking customers from best to worst
-
-Let's return to our customers and rank them from "highest expected purchases in the next period" to lowest. Models expose a method that will predict a customer's expected purchases in the next period using their history.
-
-    t = 1
-    data['predicted_purchases'] = bgf.conditional_expected_number_of_purchases_up_to_time(t, data['frequency'], data['recency'], data['T'])
-    data.sort_values(by='predicted_purchases').tail(5)
-    """
-           frequency  recency      T        predicted_purchases
-    ID
-    509   18          35.14        35.86    0.424877
-    841   19          34.00        34.14    0.474738
-    1981  17          28.43        28.86    0.486526
-    157   29          37.71        38.00    0.662396
-    1516  26          30.86        31.00    0.710623
-    """
-
-Great, we can see that the customer who has made 26 purchases, and bought very recently from us, is probably going to buy again in the next period.
-
-#### Assessing model fit
-
-Ok, we can predict and we can visualize our customers' behaviour, but is our model correct? There are a few ways to assess the model's correctness. The first is to compare your data versus artifical data simulated with your fitted model's parameters.
-
-    from lifetimes.plotting import plot_period_transactions
-    plot_period_transactions(bgf)
-
-![model_fit_1](http://imgur.com/qlE4LDU.png)
-
-We can see that our actual data and our simulated data line up well. This proves that our model doesn't suck.
-
-#### Example using transactional datasets
-
-Most often, the dataset you have at hand will be at the transaction level. Lifetimes has some utility functions to transform that transactional data (one row per purchase) into summary data (a frequency, recency and age dataset).
-
-    from lifetimes.datasets import load_transaction_data
-    from lifetimes.utils import summary_data_from_transaction_data
-
-    transaction_data = load_transaction_data()
-    print(transaction_data.head())
-    """
-                      date  id
-    0  2014-03-08 00:00:00   0
-    1  2014-05-21 00:00:00   1
-    2  2014-03-14 00:00:00   2
-    3  2014-04-09 00:00:00   2
-    4  2014-05-21 00:00:00   2
-    """
-
-    summary = summary_data_from_transaction_data(transaction_data, 'id', 'date', observation_period_end='2014-12-31')
-
-    print(summary.head())
-    """
-    frequency  recency      T
-    id
-    0         0.0      0.0  298.0
-    1         0.0      0.0  224.0
-    2         6.0    142.0  292.0
-    3         0.0      0.0  147.0
-    4         2.0      9.0  183.0
-    """
-
-    bgf.fit(summary['frequency'], summary['recency'], summary['T'])
-    # <lifetimes.BetaGeoFitter: fitted with 5000 subjects, a: 1.85, alpha: 1.86, b: 3.18, r: 0.16>
-
-#### More model fitting
-
-With transactional data, we can partition the dataset into a calibration period dataset and a holdout dataset. This is important as we want to test how our model performs on data not yet seen (think cross-validation in standard machine learning literature). Lifetimes has a function to partition our dataset like this:
-
-    from lifetimes.utils import calibration_and_holdout_data
-
-    summary_cal_holdout = calibration_and_holdout_data(transaction_data, 'id', 'date',
-                                            calibration_period_end='2014-09-01',
-                                            observation_period_end='2014-12-31' )   
-    print(summary_cal_holdout.head())
-    """
-        frequency_cal  recency_cal  T_cal  frequency_holdout  duration_holdout
-    id
-    0             0.0          0.0  177.0                0.0               121
-    1             0.0          0.0  103.0                0.0               121
-    2             6.0        142.0  171.0                0.0               121
-    3             0.0          0.0   26.0                0.0               121
-    4             2.0          9.0   62.0                0.0               121
-    """
-
-With this dataset, we can perform fitting on the `_cal` columns, and test on the `_holdout` columns:
-
-    from lifetimes.plotting import plot_calibration_purchases_vs_holdout_purchases
-
-    bgf.fit(summary_cal_holdout['frequency_cal'], summary_cal_holdout['recency_cal'], summary_cal_holdout['T_cal'])
-    plot_calibration_purchases_vs_holdout_purchases(bgf, summary_cal_holdout)
-
-![holdout](http://imgur.com/LdSEYUwl.png)
-
-#### Customer Predictions
-
-Based on customer history, we can predict what an individuals future purchases might look like:
-
-    t = 10 #predict purchases in 10 periods
-    individual = summary.iloc[20]
-    # The below function is an alias to `bfg.conditional_expected_number_of_purchases_up_to_time`
-    bgf.predict(t, individual['frequency'], individual['recency'], individual['T'])
-    # 0.0576511
-
-
-#### Customer Probability Histories
-
-Given a customer transaction history, we can calculate their historical probability of being alive, according to
-our trained model. For example:
-
-    from lifetimes.plotting import plot_history_alive
-
-    id = 35
-    days_since_birth = 200
-    sp_trans = transaction_data.loc[transaction_data['id'] == id]
-    plot_history_alive(bgf, days_since_birth, sp_trans, 'date')
-
-![history](http://i.imgur.com/y45tum4l.png)
-
-#### Estimating Customers' Lifetime Value
-
-For this whole time we didn't take into account the economic value of each transaction and we focused mainly on
-transactions' occurrences. To estimate this we can use the Gamma-Gamma submodel. But first we need to create summary data
-from transactional data also containing economic values for each transaction (i.e. profits or revenues).
-
-    from lifetimes.datasets import load_cdnow_summary_data_with_monetary_value
-
-    summary_with_money_value = load_cdnow_summary_data_with_monetary_value()
-    summary_with_money_value.head()
-    returning_customers_summary = summary_with_money_value[summary_with_money_value['frequency']>0]
-
-    print(returning_customers_summary.head())
-    """
-                 frequency  recency      T  monetary_value
-    customer_id
-    1                    2    30.43  38.86           22.35
-    2                    1     1.71  38.86           11.77
-    6                    7    29.43  38.86           73.74
-    7                    1     5.00  38.86           11.77
-    9                    2    35.71  38.86           25.55
-    """
-
-#### The Gamma-Gamma model and the independence assumption
-The model we are going to use to estimate the CLV for our userbase is called the Gamma-Gamma submodel,
-which relies upon an important assumption. The Gamma-Gamma submodel, in fact, assumes that there is no
-relationship between the monetary value and the purchase frequency. In practice we need to check whether
-the Pearson correlation between the two vectors is close to 0 in order to use this model.
-
-    returning_customers_summary[['monetary_value', 'frequency']].corr()
-    """
-                    monetary_value  frequency
-    monetary_value        1.000000   0.113884
-    frequency             0.113884   1.000000
-    """
-
-At this point we can train our Gamma-Gamma submodel and predict the conditional, expected average lifetime value of our customers.
-
-    from lifetimes import GammaGammaFitter
-
-    ggf = GammaGammaFitter(penalizer_coef = 0)
-    ggf.fit(returning_customers_summary['frequency'],
-            returning_customers_summary['monetary_value'])
-    print(ggf)
-    """
-    <lifetimes.GammaGammaFitter: fitted with 946 subjects, p: 6.25, q: 3.74, v: 15.45>
-    """
-
-We can now estimate the average transaction value:
-
-    print(ggf.conditional_expected_average_profit(
-            summary_with_money_value['frequency'],
-            summary_with_money_value['monetary_value']
-        ).head(10))
-    """
-    customer_id
-    1     24.658619
-    2     18.911489
-    3     35.170981
-    4     35.170981
-    5     35.170981
-    6     71.462843
-    7     18.911489
-    8     35.170981
-    9     27.282408
-    10    35.170981
-    dtype: float64
-    """
-
-    print("Expected conditional average profit: %s, Average profit: %s" % (
-        ggf.conditional_expected_average_profit(
-            summary_with_money_value['frequency'],
-            summary_with_money_value['monetary_value']
-        ).mean(),
-        summary_with_money_value[summary_with_money_value['frequency']>0]['monetary_value'].mean()
-    ))
-    """
-    Expected conditional average profit: 35.2529588256, Average profit: 35.078551797
-    """
-
-While for computing the total CLV using the DCF method (https://en.wikipedia.org/wiki/Discounted_cash_flow) adjusting for cost of capital:
-
-    # refit the BG model to the summary_with_money_value dataset
-    bgf.fit(summary_with_money_value['frequency'], summary_with_money_value['recency'], summary_with_money_value['T'])
-
-    print(ggf.customer_lifetime_value(
-        bgf, #the model to use to predict the number of future transactions
-        summary_with_money_value['frequency'],
-        summary_with_money_value['recency'],
-        summary_with_money_value['T'],
-        summary_with_money_value['monetary_value'],
-        time=12, # months
-        discount_rate=0.01 # monthly discount rate ~ 12.7% annually
-    ).head(10))
-    """
-    customer_id
-    1      140.096211
-    2       18.943467
-    3       38.180574
-    4       38.180574
-    5       38.180574
-    6     1003.868107
-    7       28.109683
-    8       38.180574
-    9      167.418216
-    10      38.180574
-    Name: clv, dtype: float64
-    """
-
->>>>>>> 8d75c8b1
 ## Questions? Comments?
 
 Drop me a line at [@cmrn_dp](https://twitter.com/Cmrn_DP)!
